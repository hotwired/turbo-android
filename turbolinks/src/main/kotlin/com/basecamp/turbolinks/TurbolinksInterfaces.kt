--- conflicted
+++ resolved
@@ -11,12 +11,8 @@
     fun visitRendered()
     fun visitCompleted()
     fun visitLocationStarted(location: String)
-<<<<<<< HEAD
     fun visitProposedToLocation(location: String, options: VisitOptions)
-=======
-    fun visitProposedToLocation(location: String, options: VisitOptions, properties: PathProperties)
     fun isActive(): Boolean
->>>>>>> 8be83d3a
 }
 
 interface TurbolinksActivity {
