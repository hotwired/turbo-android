package dev.hotwire.turbo.nav

import android.net.Uri
import android.os.Bundle
import androidx.core.os.bundleOf
import androidx.navigation.NavController
import androidx.navigation.NavDestination
import androidx.navigation.NavOptions
import androidx.navigation.fragment.FragmentNavigator
import androidx.navigation.navOptions
import dev.hotwire.turbo.config.*
import dev.hotwire.turbo.session.TurboSessionModalResult
import dev.hotwire.turbo.util.location
import dev.hotwire.turbo.visit.TurboVisitAction
import dev.hotwire.turbo.visit.TurboVisitOptions

@Suppress("MemberVisibilityCanBePrivate")
internal class TurboNavRule(
    location: String,
    visitOptions: TurboVisitOptions,
    bundle: Bundle?,
    navOptions: NavOptions,
    extras: FragmentNavigator.Extras?,
    pathConfiguration: TurboPathConfiguration,
    val controller: NavController
) {
    // Current destination
    val previousLocation = controller.previousBackStackEntry.location
    val currentLocation = checkNotNull(controller.currentBackStackEntry.location)
    val currentProperties = pathConfiguration.properties(currentLocation)
    val currentPresentationContext = currentProperties.context
    val isAtStartDestination = controller.previousBackStackEntry == null

    // New destination
    val newLocation = location
    val newProperties = pathConfiguration.properties(newLocation)
    val newPresentationContext = newProperties.context
    val newVisitOptions = visitOptions
    val newBundle = bundle.withNavArguments()
    val newExtras = extras
    val newQueryStringPresentation = newProperties.queryStringPresentation
    val newPresentation = newPresentation()
    val newNavigationMode = newNavigationMode()
    val newModalResult = newModalResult()
    val newDestinationUri = newProperties.uri
    val newFallbackUri = newProperties.fallbackUri
    val newDestination = controller.destinationFor(newDestinationUri)
    val newFallbackDestination = controller.destinationFor(newFallbackUri)
    val newNavOptions = newNavOptions(navOptions)

    init {
        verifyNavRules()
    }

    private fun newPresentation(): TurboNavPresentation {
        // Check if we should use the custom presentation provided in the path configuration
        if (newProperties.presentation != TurboNavPresentation.DEFAULT) {
            return if (isAtStartDestination && newProperties.presentation == TurboNavPresentation.POP) {
                // You cannot pop from the start destination, prevent visit
                TurboNavPresentation.NONE
            } else {
                // Use the custom presentation
                newProperties.presentation
            }
        }

        val locationIsCurrent = locationsAreSame(newLocation, currentLocation)
        val locationIsPrevious = locationsAreSame(newLocation, previousLocation)
        val replace = newVisitOptions.action == TurboVisitAction.REPLACE

        return when {
            locationIsCurrent && isAtStartDestination -> TurboNavPresentation.REPLACE_ROOT
            locationIsPrevious -> TurboNavPresentation.POP
            locationIsCurrent || replace -> TurboNavPresentation.REPLACE
            else -> TurboNavPresentation.PUSH
        }
    }

    private fun newNavOptions(navOptions: NavOptions): NavOptions {
        // Use separate NavOptions if we need to pop up to the new root destination
        if (newPresentation == TurboNavPresentation.REPLACE_ROOT && newDestination != null) {
            return navOptions {
<<<<<<< HEAD
                popUpTo(newDestination.id) { inclusive = true }
                anim {
                    enter = navOptions.enterAnim
                    exit = navOptions.exitAnim
                    popEnter = navOptions.popEnterAnim
                    popExit = navOptions.popExitAnim
                }
=======
                popUpTo(controller.graph.id) { inclusive = true }
>>>>>>> 8556f9dd
            }
        }

        return navOptions
    }

    private fun newNavigationMode(): TurboNavMode {
        val presentationNone = newPresentation == TurboNavPresentation.NONE
        val presentationRefresh = newPresentation == TurboNavPresentation.REFRESH

        val dismissModalContext = currentPresentationContext == TurboNavPresentationContext.MODAL &&
                newPresentationContext == TurboNavPresentationContext.DEFAULT &&
                newPresentation != TurboNavPresentation.REPLACE_ROOT

        val navigateToModalContext = currentPresentationContext == TurboNavPresentationContext.DEFAULT &&
                newPresentationContext == TurboNavPresentationContext.MODAL &&
                newPresentation != TurboNavPresentation.REPLACE_ROOT

        return when {
            dismissModalContext -> TurboNavMode.DISMISS_MODAL
            navigateToModalContext -> TurboNavMode.TO_MODAL
            presentationRefresh -> TurboNavMode.REFRESH
            presentationNone -> TurboNavMode.NONE
            else -> TurboNavMode.IN_CONTEXT
        }
    }

    private fun newModalResult(): TurboSessionModalResult? {
        if (newNavigationMode != TurboNavMode.DISMISS_MODAL) {
            return null
        }

        return TurboSessionModalResult(
            location = newLocation,
            options = newVisitOptions,
            bundle = newBundle,
            shouldNavigate = newProperties.presentation != TurboNavPresentation.NONE
        )
    }

    private fun verifyNavRules() {
        if (newPresentationContext == TurboNavPresentationContext.MODAL &&
            newPresentation == TurboNavPresentation.REPLACE_ROOT) {
            throw TurboNavException("A `modal` destination cannot use presentation `REPLACE_ROOT`")
        }
    }

    private fun NavController.destinationFor(uri: Uri?): NavDestination? {
        uri ?: return null
        return graph.find { it.hasDeepLink(uri) }
    }

    private fun Bundle?.withNavArguments(): Bundle {
        val bundle = this ?: bundleOf()
        return bundle.apply {
            putString("location", newLocation)
            putSerializable("presentation-context", newPresentationContext)
        }
    }

    private fun locationsAreSame(first: String?, second: String?): Boolean {
        if (first == null || second == null) {
            return false
        }

        val firstUri = Uri.parse(first)
        val secondUri = Uri.parse(second)

        return when (newQueryStringPresentation) {
            TurboNavQueryStringPresentation.REPLACE -> {
                firstUri.path == secondUri.path
            }
            TurboNavQueryStringPresentation.DEFAULT -> {
                firstUri.path == secondUri.path && firstUri.query == secondUri.query
            }
        }
    }
}<|MERGE_RESOLUTION|>--- conflicted
+++ resolved
@@ -80,17 +80,13 @@
         // Use separate NavOptions if we need to pop up to the new root destination
         if (newPresentation == TurboNavPresentation.REPLACE_ROOT && newDestination != null) {
             return navOptions {
-<<<<<<< HEAD
-                popUpTo(newDestination.id) { inclusive = true }
+                popUpTo(controller.graph.id) { inclusive = true }
                 anim {
                     enter = navOptions.enterAnim
                     exit = navOptions.exitAnim
                     popEnter = navOptions.popEnterAnim
                     popExit = navOptions.popExitAnim
                 }
-=======
-                popUpTo(controller.graph.id) { inclusive = true }
->>>>>>> 8556f9dd
             }
         }
 
